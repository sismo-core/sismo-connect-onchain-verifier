// SPDX-License-Identifier: MIT
pragma solidity ^0.8.17;

import "forge-std/Script.sol";
import "forge-std/console.sol";
import "@openzeppelin/contracts/proxy/transparent/TransparentUpgradeableProxy.sol";
import "@openzeppelin/contracts/utils/Address.sol";

import "src/periphery/AvailableRootsRegistry.sol";
import "src/periphery/CommitmentMapperRegistry.sol";
import {HydraS2Verifier} from "src/verifiers/HydraS2Verifier.sol";

import {ZkConnectVerifier} from "src/ZkConnectVerifier.sol";
import {DeploymentConfig, BaseDeploymentConfig} from "script/BaseConfig.sol";

contract DeployAll is Script, BaseDeploymentConfig {
  AvailableRootsRegistry availableRootsRegistry;
  CommitmentMapperRegistry commitmentMapperRegistry;
  HydraS2Verifier hydraS2Verifier;
  ZkConnectVerifier zkConnectVerifier;

  function run(
    string memory chainName
  ) external returns (ScriptTypes.DeployAllContracts memory contracts) {
    vm.startBroadcast();

    _setConfig(getChainName(chainName));

    availableRootsRegistry = _deployAvailableRootsRegistry(config.rootsOwner);
    commitmentMapperRegistry = _deployCommitmentMapperRegistry(
      config.owner,
      config.commitmentMapperEdDSAPubKey
    );
    hydraS2Verifier = _deployHydraS2Verifier(commitmentMapperRegistry, availableRootsRegistry);
    zkConnectVerifier = _deployZkConnectVerifier(msg.sender);

    zkConnectVerifier.registerVerifier(
      hydraS2Verifier.HYDRA_S2_VERSION(),
      address(hydraS2Verifier)
    );
    zkConnectVerifier.transferOwnership(config.owner);

    contracts.availableRootsRegistry = availableRootsRegistry;
    contracts.commitmentMapperRegistry = commitmentMapperRegistry;
    contracts.hydraS2Verifier = hydraS2Verifier;
    contracts.zkConnectVerifier = zkConnectVerifier;

    vm.stopBroadcast();
  }

  function _deployAvailableRootsRegistry(address owner) private returns (AvailableRootsRegistry) {
    AvailableRootsRegistry rootsRegistryImplem = new AvailableRootsRegistry(owner);
    console.log("rootsRegistry Implem Deployed:", address(rootsRegistryImplem));

    TransparentUpgradeableProxy proxy = new TransparentUpgradeableProxy(
      address(rootsRegistryImplem),
      config.proxyAdmin,
      abi.encodeWithSelector(rootsRegistryImplem.initialize.selector, owner)
    );
    console.log("rootsRegistry Proxy Deployed:", address(proxy));
    return AvailableRootsRegistry(address(proxy));
  }

  function _deployCommitmentMapperRegistry(
    address owner,
    uint256[2] memory commitmentMapperEdDSAPubKey
  ) private returns (CommitmentMapperRegistry) {
    CommitmentMapperRegistry commitmentMapperImplem = new CommitmentMapperRegistry(
      owner,
      commitmentMapperEdDSAPubKey
    );
    console.log("commitmentMapper Implem Deployed:", address(commitmentMapperImplem));

    TransparentUpgradeableProxy proxy = new TransparentUpgradeableProxy(
      address(commitmentMapperImplem),
      config.proxyAdmin,
      abi.encodeWithSelector(
        commitmentMapperImplem.initialize.selector,
        owner,
        commitmentMapperEdDSAPubKey
      )
    );
    console.log("commitmentMapper Proxy Deployed:", address(proxy));
    return CommitmentMapperRegistry(address(proxy));
  }

  function _deployHydraS2Verifier(
    CommitmentMapperRegistry commitmentMapperRegistry,
    AvailableRootsRegistry availableRootsRegistry
  ) private returns (HydraS2Verifier) {
    address commitmentMapperRegistryAddr = address(commitmentMapperRegistry);
    address availableRootsRegistryAddr = address(availableRootsRegistry);
    HydraS2Verifier hydraS2VerifierImplem = new HydraS2Verifier(
      commitmentMapperRegistryAddr,
      availableRootsRegistryAddr
    );
    console.log("hydraS2Verifier Implem Deployed:", address(hydraS2VerifierImplem));

    TransparentUpgradeableProxy proxy = new TransparentUpgradeableProxy(
      address(hydraS2VerifierImplem),
      config.proxyAdmin,
      abi.encodeWithSelector(hydraS2VerifierImplem.initialize.selector)
    );
    console.log("hydraS2Verifier Proxy Deployed:", address(proxy));
    return HydraS2Verifier(address(proxy));
  }

  function _deployZkConnectVerifier(address owner) private returns (ZkConnectVerifier) {
    ZkConnectVerifier zkConnectVerifierImplem = new ZkConnectVerifier(owner);
    console.log("zkConnectVerifier Implem Deployed:", address(zkConnectVerifierImplem));

    TransparentUpgradeableProxy proxy = new TransparentUpgradeableProxy(
      address(zkConnectVerifierImplem),
      config.proxyAdmin,
      abi.encodeWithSelector(zkConnectVerifierImplem.initialize.selector, owner)
    );
    console.log("zkConnectVerifier Proxy Deployed:", address(proxy));
    return ZkConnectVerifier(address(proxy));
  }
}

library ScriptTypes {
  struct DeployAllContracts {
    AvailableRootsRegistry availableRootsRegistry;
    CommitmentMapperRegistry commitmentMapperRegistry;
    HydraS2Verifier hydraS2Verifier;
    ZkConnectVerifier zkConnectVerifier;
<<<<<<< HEAD
  }
=======

    function runFor(string memory chainName) public returns (ScriptTypes.DeployAllContracts memory contracts) {
        console.log("Run for CHAIN_NAME:", chainName);
        console.log("Deployer:", msg.sender);

        vm.startBroadcast();

        _setConfig(getChainName(chainName));

        availableRootsRegistry = _deployAvailableRootsRegistry(config.rootsOwner);
        commitmentMapperRegistry = _deployCommitmentMapperRegistry(config.owner, config.commitmentMapperEdDSAPubKey);
        hydraS2Verifier = _deployHydraS2Verifier(commitmentMapperRegistry, availableRootsRegistry);
        zkConnectVerifier = _deployZkConnectVerifier(msg.sender);

        zkConnectVerifier.registerVerifier(hydraS2Verifier.HYDRA_S2_VERSION(), address(hydraS2Verifier));
        zkConnectVerifier.transferOwnership(config.owner);

        contracts.availableRootsRegistry = availableRootsRegistry;
        contracts.commitmentMapperRegistry = commitmentMapperRegistry;
        contracts.hydraS2Verifier = hydraS2Verifier;
        contracts.zkConnectVerifier = zkConnectVerifier;

        vm.stopBroadcast();
    }

    function _deployAvailableRootsRegistry(address owner) private returns (AvailableRootsRegistry) {
        if (config.availableRootsRegistry != address(0)) {
            console.log("Using existing availableRootsRegistry:", config.availableRootsRegistry);
            return AvailableRootsRegistry(config.availableRootsRegistry);
        }
        AvailableRootsRegistry rootsRegistryImplem = new AvailableRootsRegistry(owner);
        console.log("rootsRegistry Implem Deployed:", address(rootsRegistryImplem));

        TransparentUpgradeableProxy proxy = new TransparentUpgradeableProxy(
            address(rootsRegistryImplem),
            config.proxyAdmin,
            abi.encodeWithSelector(rootsRegistryImplem.initialize.selector, owner)
        );
        console.log("rootsRegistry Proxy Deployed:", address(proxy));
        return AvailableRootsRegistry(address(proxy));
    }

    function _deployCommitmentMapperRegistry(
        address owner,
        uint256[2] memory commitmentMapperEdDSAPubKey
    ) private returns (CommitmentMapperRegistry) {
        if (config.commitmentMapperRegistry != address(0)) {
            console.log("Using existing commitmentMapperRegistry:", config.commitmentMapperRegistry);
            return CommitmentMapperRegistry(config.commitmentMapperRegistry);
        }
        CommitmentMapperRegistry commitmentMapperImplem = new CommitmentMapperRegistry(
            owner,
            commitmentMapperEdDSAPubKey
        );
        console.log("commitmentMapper Implem Deployed:", address(commitmentMapperImplem));

        TransparentUpgradeableProxy proxy = new TransparentUpgradeableProxy(
            address(commitmentMapperImplem),
            config.proxyAdmin,
            abi.encodeWithSelector(commitmentMapperImplem.initialize.selector, owner, commitmentMapperEdDSAPubKey)
        );
        console.log("commitmentMapper Proxy Deployed:", address(proxy));
        return CommitmentMapperRegistry(address(proxy));
    }

    function _deployHydraS2Verifier(
        CommitmentMapperRegistry commitmentMapperRegistry,
        AvailableRootsRegistry availableRootsRegistry
    ) private returns (HydraS2Verifier) {
        address commitmentMapperRegistryAddr = address(commitmentMapperRegistry);
        address availableRootsRegistryAddr = address(availableRootsRegistry);
        HydraS2Verifier hydraS2VerifierImplem = new HydraS2Verifier(
            commitmentMapperRegistryAddr,
            availableRootsRegistryAddr
        );
        console.log("hydraS2Verifier Implem Deployed:", address(hydraS2VerifierImplem));

        TransparentUpgradeableProxy proxy = new TransparentUpgradeableProxy(
            address(hydraS2VerifierImplem),
            config.proxyAdmin,
            abi.encodeWithSelector(hydraS2VerifierImplem.initialize.selector)
        );
        console.log("hydraS2Verifier Proxy Deployed:", address(proxy));
        return HydraS2Verifier(address(proxy));
    }

    function _deployZkConnectVerifier(address owner) private returns (ZkConnectVerifier) {
        ZkConnectVerifier zkConnectVerifierImplem = new ZkConnectVerifier(owner);
        console.log("zkConnectVerifier Implem Deployed:", address(zkConnectVerifierImplem));

        TransparentUpgradeableProxy proxy = new TransparentUpgradeableProxy(
            address(zkConnectVerifierImplem),
            config.proxyAdmin,
            abi.encodeWithSelector(zkConnectVerifierImplem.initialize.selector, owner)
        );
        console.log("zkConnectVerifier Proxy Deployed:", address(proxy));
        return ZkConnectVerifier(address(proxy));
    }

    function run() public returns (ScriptTypes.DeployAllContracts memory contracts) {
        string memory chainName = vm.envString("CHAIN_NAME");
        return runFor(chainName);
    }
}

library ScriptTypes {
    struct DeployAllContracts {
        AvailableRootsRegistry availableRootsRegistry;
        CommitmentMapperRegistry commitmentMapperRegistry;
        HydraS2Verifier hydraS2Verifier;
        ZkConnectVerifier zkConnectVerifier;
    }
>>>>>>> e128c380
}<|MERGE_RESOLUTION|>--- conflicted
+++ resolved
@@ -19,9 +19,12 @@
   HydraS2Verifier hydraS2Verifier;
   ZkConnectVerifier zkConnectVerifier;
 
-  function run(
+  function runFor(
     string memory chainName
-  ) external returns (ScriptTypes.DeployAllContracts memory contracts) {
+  ) public returns (ScriptTypes.DeployAllContracts memory contracts) {
+    console.log("Run for CHAIN_NAME:", chainName);
+    console.log("Deployer:", msg.sender);
+
     vm.startBroadcast();
 
     _setConfig(getChainName(chainName));
@@ -49,6 +52,10 @@
   }
 
   function _deployAvailableRootsRegistry(address owner) private returns (AvailableRootsRegistry) {
+    if (config.availableRootsRegistry != address(0)) {
+      console.log("Using existing availableRootsRegistry:", config.availableRootsRegistry);
+      return AvailableRootsRegistry(config.availableRootsRegistry);
+    }
     AvailableRootsRegistry rootsRegistryImplem = new AvailableRootsRegistry(owner);
     console.log("rootsRegistry Implem Deployed:", address(rootsRegistryImplem));
 
@@ -65,6 +72,10 @@
     address owner,
     uint256[2] memory commitmentMapperEdDSAPubKey
   ) private returns (CommitmentMapperRegistry) {
+    if (config.commitmentMapperRegistry != address(0)) {
+      console.log("Using existing commitmentMapperRegistry:", config.commitmentMapperRegistry);
+      return CommitmentMapperRegistry(config.commitmentMapperRegistry);
+    }
     CommitmentMapperRegistry commitmentMapperImplem = new CommitmentMapperRegistry(
       owner,
       commitmentMapperEdDSAPubKey
@@ -117,6 +128,11 @@
     console.log("zkConnectVerifier Proxy Deployed:", address(proxy));
     return ZkConnectVerifier(address(proxy));
   }
+
+  function run() public returns (ScriptTypes.DeployAllContracts memory contracts) {
+    string memory chainName = vm.envString("CHAIN_NAME");
+    return runFor(chainName);
+  }
 }
 
 library ScriptTypes {
@@ -125,120 +141,5 @@
     CommitmentMapperRegistry commitmentMapperRegistry;
     HydraS2Verifier hydraS2Verifier;
     ZkConnectVerifier zkConnectVerifier;
-<<<<<<< HEAD
   }
-=======
-
-    function runFor(string memory chainName) public returns (ScriptTypes.DeployAllContracts memory contracts) {
-        console.log("Run for CHAIN_NAME:", chainName);
-        console.log("Deployer:", msg.sender);
-
-        vm.startBroadcast();
-
-        _setConfig(getChainName(chainName));
-
-        availableRootsRegistry = _deployAvailableRootsRegistry(config.rootsOwner);
-        commitmentMapperRegistry = _deployCommitmentMapperRegistry(config.owner, config.commitmentMapperEdDSAPubKey);
-        hydraS2Verifier = _deployHydraS2Verifier(commitmentMapperRegistry, availableRootsRegistry);
-        zkConnectVerifier = _deployZkConnectVerifier(msg.sender);
-
-        zkConnectVerifier.registerVerifier(hydraS2Verifier.HYDRA_S2_VERSION(), address(hydraS2Verifier));
-        zkConnectVerifier.transferOwnership(config.owner);
-
-        contracts.availableRootsRegistry = availableRootsRegistry;
-        contracts.commitmentMapperRegistry = commitmentMapperRegistry;
-        contracts.hydraS2Verifier = hydraS2Verifier;
-        contracts.zkConnectVerifier = zkConnectVerifier;
-
-        vm.stopBroadcast();
-    }
-
-    function _deployAvailableRootsRegistry(address owner) private returns (AvailableRootsRegistry) {
-        if (config.availableRootsRegistry != address(0)) {
-            console.log("Using existing availableRootsRegistry:", config.availableRootsRegistry);
-            return AvailableRootsRegistry(config.availableRootsRegistry);
-        }
-        AvailableRootsRegistry rootsRegistryImplem = new AvailableRootsRegistry(owner);
-        console.log("rootsRegistry Implem Deployed:", address(rootsRegistryImplem));
-
-        TransparentUpgradeableProxy proxy = new TransparentUpgradeableProxy(
-            address(rootsRegistryImplem),
-            config.proxyAdmin,
-            abi.encodeWithSelector(rootsRegistryImplem.initialize.selector, owner)
-        );
-        console.log("rootsRegistry Proxy Deployed:", address(proxy));
-        return AvailableRootsRegistry(address(proxy));
-    }
-
-    function _deployCommitmentMapperRegistry(
-        address owner,
-        uint256[2] memory commitmentMapperEdDSAPubKey
-    ) private returns (CommitmentMapperRegistry) {
-        if (config.commitmentMapperRegistry != address(0)) {
-            console.log("Using existing commitmentMapperRegistry:", config.commitmentMapperRegistry);
-            return CommitmentMapperRegistry(config.commitmentMapperRegistry);
-        }
-        CommitmentMapperRegistry commitmentMapperImplem = new CommitmentMapperRegistry(
-            owner,
-            commitmentMapperEdDSAPubKey
-        );
-        console.log("commitmentMapper Implem Deployed:", address(commitmentMapperImplem));
-
-        TransparentUpgradeableProxy proxy = new TransparentUpgradeableProxy(
-            address(commitmentMapperImplem),
-            config.proxyAdmin,
-            abi.encodeWithSelector(commitmentMapperImplem.initialize.selector, owner, commitmentMapperEdDSAPubKey)
-        );
-        console.log("commitmentMapper Proxy Deployed:", address(proxy));
-        return CommitmentMapperRegistry(address(proxy));
-    }
-
-    function _deployHydraS2Verifier(
-        CommitmentMapperRegistry commitmentMapperRegistry,
-        AvailableRootsRegistry availableRootsRegistry
-    ) private returns (HydraS2Verifier) {
-        address commitmentMapperRegistryAddr = address(commitmentMapperRegistry);
-        address availableRootsRegistryAddr = address(availableRootsRegistry);
-        HydraS2Verifier hydraS2VerifierImplem = new HydraS2Verifier(
-            commitmentMapperRegistryAddr,
-            availableRootsRegistryAddr
-        );
-        console.log("hydraS2Verifier Implem Deployed:", address(hydraS2VerifierImplem));
-
-        TransparentUpgradeableProxy proxy = new TransparentUpgradeableProxy(
-            address(hydraS2VerifierImplem),
-            config.proxyAdmin,
-            abi.encodeWithSelector(hydraS2VerifierImplem.initialize.selector)
-        );
-        console.log("hydraS2Verifier Proxy Deployed:", address(proxy));
-        return HydraS2Verifier(address(proxy));
-    }
-
-    function _deployZkConnectVerifier(address owner) private returns (ZkConnectVerifier) {
-        ZkConnectVerifier zkConnectVerifierImplem = new ZkConnectVerifier(owner);
-        console.log("zkConnectVerifier Implem Deployed:", address(zkConnectVerifierImplem));
-
-        TransparentUpgradeableProxy proxy = new TransparentUpgradeableProxy(
-            address(zkConnectVerifierImplem),
-            config.proxyAdmin,
-            abi.encodeWithSelector(zkConnectVerifierImplem.initialize.selector, owner)
-        );
-        console.log("zkConnectVerifier Proxy Deployed:", address(proxy));
-        return ZkConnectVerifier(address(proxy));
-    }
-
-    function run() public returns (ScriptTypes.DeployAllContracts memory contracts) {
-        string memory chainName = vm.envString("CHAIN_NAME");
-        return runFor(chainName);
-    }
-}
-
-library ScriptTypes {
-    struct DeployAllContracts {
-        AvailableRootsRegistry availableRootsRegistry;
-        CommitmentMapperRegistry commitmentMapperRegistry;
-        HydraS2Verifier hydraS2Verifier;
-        ZkConnectVerifier zkConnectVerifier;
-    }
->>>>>>> e128c380
 }