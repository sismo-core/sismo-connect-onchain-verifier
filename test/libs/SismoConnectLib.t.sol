// SPDX-License-Identifier: Unlicense
pragma solidity ^0.8.17;

import "forge-std/console.sol";
import "src/libs/utils/Fmt.sol";
import {HydraS2BaseTest} from "../verifiers/hydra-s2/HydraS2BaseTest.t.sol";
import {SismoConnect, RequestBuilder, ClaimRequestBuilder} from "src/libs/sismo-connect/SismoConnectLib.sol";
import {ZKDropERC721} from "src/ZKDropERC721.sol";
import "src/libs/utils/Structs.sol";
import {SismoConnectHarness} from "test/harness/SismoConnectHarness.sol";

import {AuthBuilder} from "src/libs/utils/AuthBuilder.sol";
import {ClaimBuilder} from "src/libs/utils/ClaimBuilder.sol";
import {ResponseBuilder, ResponseWithoutProofs} from "test/utils/ResponseBuilderLib.sol";
import {BaseDeploymentConfig} from "script/BaseConfig.sol";

contract SismoConnectLibTest is HydraS2BaseTest {
  using ResponseBuilder for SismoConnectResponse;
  using ResponseBuilder for ResponseWithoutProofs;

  SismoConnectHarness sismoConnect;
  address user = 0x7def1d6D28D6bDa49E69fa89aD75d160BEcBa3AE;

  // default values for tests
  bytes16 public DEFAULT_APP_ID = 0x11b1de449c6c4adb0b5775b3868b28b3;
  bytes16 public DEFAULT_NAMESPACE = bytes16(keccak256("main"));
  bytes32 public DEFAULT_VERSION = bytes32("sismo-connect-v1");
  bytes public DEFAULT_SIGNED_MESSAGE = abi.encode(user);

  ResponseWithoutProofs public DEFAULT_RESPONSE = ResponseBuilder.emptyResponseWithoutProofs().withAppId(DEFAULT_APP_ID)
                                                                                              .withVersion(DEFAULT_VERSION)
                                                                                              .withNamespace(DEFAULT_NAMESPACE)
                                                                                              .withSignedMessage(DEFAULT_SIGNED_MESSAGE);

  ClaimRequest claimRequest;
  AuthRequest authRequest;
  SignatureRequest signature;

  bytes16 immutable APP_ID_ZK_DROP = 0x11b1de449c6c4adb0b5775b3868b28b3;
  bytes16 immutable ZK = 0xe9ed316946d3d98dfcd829a53ec9822e;
  ZKDropERC721 zkdrop;

  function setUp() public virtual override {
    super.setUp();
    sismoConnect = new SismoConnectHarness(DEFAULT_APP_ID);
    claimRequest = sismoConnect.exposed_buildClaim({groupId: 0xe9ed316946d3d98dfcd829a53ec9822e});
    authRequest = sismoConnect.exposed_buildAuth({authType: AuthType.VAULT});
    signature = sismoConnect.exposed_buildSignature({message: abi.encode(user)});

    zkdrop = new ZKDropERC721({
      appId: APP_ID_ZK_DROP,
      groupId: ZK,
      name: "ZKDrop test",
      symbol: "test",
      baseTokenURI: "https://test.com"
    });
    console.log("ZkDrop contract deployed at", address(zkdrop));
  }

  // Tests that should revert

  function test_RevertWith_EmptyMessageIfSismoConnectResponseIsEmpty() public {
    bytes memory responseBytes = hex"";
    // we just expect a revert with an empty responseBytes as far as the decoding will not be successful
    vm.expectRevert();
    sismoConnect.exposed_verify({responseBytes: responseBytes, claim: claimRequest});
  }

  function test_RevertWith_InvalidUserIdAndIsSelectableByUserAuthType() public {
    // When `userId` is 0, it means the app does not require a specific auth account and the user needs
    // to choose the account they want to use for the app.
    // When `isSelectableByUser` is true, the user can select the account they want to use.
    // The combination of `userId = 0` and `isSelectableByUser = false` does not make sense and should not be used.

    // Here we do expect the revert since we set isSelectableByUser to false
    // and we keep the default value for userId which is 0
    // effectivelly triggering the revert
    // Note: we use an AuthType different from VAULT to not trigger another revert
    vm.expectRevert(abi.encodeWithSignature("InvalidUserIdAndIsSelectableByUserAuthType()"));
    sismoConnect.exposed_buildAuth({authType: AuthType.GITHUB, isOptional: false, isSelectableByUser: false});
  }

  function test_RevertWith_InvalidUserIdAndAuthType() public {
    // When `userId` is 0, it means the app does not require a specific auth account and the user needs
    // to choose the account they want to use for the app.
    // When `isSelectableByUser` is true, the user can select the account they want to use.
    // The combination of `userId = 0` and `isSelectableByUser = false` does not make sense and should not be used.

    // Here we set isSelectableByUser to false but we add a userId different from zero
    // while choosing The AuthType VAULT, which does NOT make sense since it states that we allow the user to choose a vault account in his vault
    // but in the case of the AuthType VAULT, the account is the vault itself and therefore there is no choice to make
    // we should definitely revert based on this reasoning
    vm.expectRevert(abi.encodeWithSignature("InvalidUserIdAndAuthType()"));
    sismoConnect.exposed_buildAuth({authType: AuthType.VAULT, isOptional: false, isSelectableByUser: false, userId: uint256(0xc0de)});
  }

  function test_RevertWith_VersionMismatch() public {
    SismoConnectResponse memory invalidResponse = DEFAULT_RESPONSE.withVersion(bytes32("invalid-version")).build();
    vm.expectRevert(abi.encodeWithSignature("VersionMismatch(bytes32,bytes32)", invalidResponse.version, DEFAULT_VERSION));
    sismoConnect.exposed_verify({responseBytes: abi.encode(invalidResponse), claim: claimRequest});
  }

  function test_RevertWith_NamespaceMismatch() public {
    SismoConnectResponse memory invalidResponse = DEFAULT_RESPONSE.withNamespace(bytes16(keccak256("fake-namespace"))).build();
                                                                 
    vm.expectRevert(abi.encodeWithSignature("NamespaceMismatch(bytes16,bytes16)", invalidResponse.namespace, DEFAULT_NAMESPACE));
    sismoConnect.exposed_verify({responseBytes: abi.encode(invalidResponse), claim: claimRequest});
  }

  function test_RevertWith_AppIdMismatch() public {
    SismoConnectResponse memory invalidResponse = DEFAULT_RESPONSE.withAppId(0xc0dec0dec0dec0dec0dec0dec0dec0de).build();
    vm.expectRevert(abi.encodeWithSignature("AppIdMismatch(bytes16,bytes16)", invalidResponse.appId, DEFAULT_APP_ID));
    sismoConnect.exposed_verify({responseBytes: abi.encode(invalidResponse), claim: claimRequest});
  }

  function test_RevertWith_SignatureMessageMismatch() public {
    SismoConnectResponse memory invalidResponse = DEFAULT_RESPONSE.withSignedMessage("fake-signed-message").build();
    vm.expectRevert(abi.encodeWithSignature("SignatureMessageMismatch(bytes,bytes)", signature.message, invalidResponse.signedMessage));
    sismoConnect.exposed_verify({responseBytes: abi.encode(invalidResponse), claim: claimRequest, signature: signature});
  }

  function test_RevertWith_AuthInRequestNotFoundInResponse() public {
    // we expect a revert since no proofs are provided in the response
    SismoConnectResponse memory invalidResponse = DEFAULT_RESPONSE.build();
    vm.expectRevert(abi.encodeWithSignature("AuthInRequestNotFoundInResponse(uint8,bool,uint256,bytes)", authRequest.authType, authRequest.isAnon, authRequest.userId, authRequest.extraData));
    sismoConnect.exposed_verify({responseBytes: abi.encode(invalidResponse), auth: authRequest, signature: signature});
  }

  function test_RevertWith_AuthIsAnonAndUserIdNotFound() public {
    SismoConnectResponse memory invalidResponse = DEFAULT_RESPONSE.withAuth({auth: AuthBuilder.build({authType: AuthType.GITHUB, isAnon: true, userId: uint256(0xc0de)})});
    // we need to choose a different AuthType than AUthType.VAULT to be able to test if the userId error is thrown
    // we also need to set the userId different from zero since isSelectableByUser is false
    // it means that we are waiting for a userId in the response that actually means something so different from zero
    AuthRequest memory auth = sismoConnect.exposed_buildAuth({authType: AuthType.GITHUB, isOptional: false, isSelectableByUser: false, userId: uint256(0xf00)});

    vm.expectRevert(abi.encodeWithSignature("AuthIsAnonAndUserIdNotFound(bool,uint256)", auth.isAnon, auth.userId));
    sismoConnect.exposed_verify({responseBytes: abi.encode(invalidResponse), auth: auth, signature: signature});
  }

  function test_RevertWith_AuthTypeAndUserIdNotFound() public {
    SismoConnectResponse memory invalidResponse = DEFAULT_RESPONSE.withAuth({auth: AuthBuilder.build({authType: AuthType.VAULT, userId: uint256(0xc0de)})});
    // we need to choose a different AuthType than AUthType.VAULT to be able to test if the userId error is thrown
    AuthRequest memory auth = sismoConnect.exposed_buildAuth({authType: AuthType.GITHUB, userId: uint256(0xf00)});
    vm.expectRevert(abi.encodeWithSignature("AuthTypeAndUserIdNotFound(uint8,uint256)", auth.authType, auth.userId));
    sismoConnect.exposed_verify({responseBytes: abi.encode(invalidResponse), auth: auth, signature: signature});
  }

  function test_RevertWith_AuthUserIdNotFound() public {
    SismoConnectResponse memory invalidResponse = DEFAULT_RESPONSE.withAuth({auth: AuthBuilder.build({authType: AuthType.GITHUB, userId: uint256(0xc0de)})});
    // we need to choose a different AuthType than AUthType.VAULT to be able to test if the userId error is thrown
    AuthRequest memory auth = sismoConnect.exposed_buildAuth({authType: AuthType.GITHUB, userId: uint256(0xf00)});
    vm.expectRevert(abi.encodeWithSignature("AuthUserIdNotFound(uint256)", auth.userId));
    sismoConnect.exposed_verify({responseBytes: abi.encode(invalidResponse), auth: auth, signature: signature});
  }

  function test_RevertWith_AuthTypeAndIsAnonNotFound() public {
    SismoConnectResponse memory invalidResponse = DEFAULT_RESPONSE.withAuth({auth: AuthBuilder.build({authType: AuthType.VAULT, isAnon: true})});
    AuthRequest memory auth = sismoConnect.exposed_buildAuth({authType: AuthType.GITHUB, isAnon: false});
    vm.expectRevert(abi.encodeWithSignature("AuthTypeAndIsAnonNotFound(uint8,bool)", auth.authType, auth.isAnon));
    sismoConnect.exposed_verify({responseBytes: abi.encode(invalidResponse), auth: auth, signature: signature});
  }

  function test_RevertWith_AuthIsAnonNotFound() public {
    SismoConnectResponse memory invalidResponse = DEFAULT_RESPONSE.withAuth({auth: AuthBuilder.build({authType: AuthType.VAULT, isAnon: true})});
    AuthRequest memory auth = sismoConnect.exposed_buildAuth({authType: AuthType.VAULT, isAnon: false});
    vm.expectRevert(abi.encodeWithSignature("AuthIsAnonNotFound(bool)", auth.isAnon));
    sismoConnect.exposed_verify({responseBytes: abi.encode(invalidResponse), auth: auth, signature: signature});
  }

  function test_RevertWith_AuthTypeNotFound() public {
    SismoConnectResponse memory invalidResponse = DEFAULT_RESPONSE.withAuth({auth: AuthBuilder.build({authType: AuthType.VAULT})});
    AuthRequest memory auth = sismoConnect.exposed_buildAuth({authType: AuthType.GITHUB});
    vm.expectRevert(abi.encodeWithSignature("AuthTypeNotFound(uint8)", auth.authType));
    sismoConnect.exposed_verify({responseBytes: abi.encode(invalidResponse), auth: auth, signature: signature});
  }

  function test_RevertWith_ClaimInRequestNotFoundInResponse() public {
    // we expect a revert since no proofs are provided in the response
    SismoConnectResponse memory invalidResponse = DEFAULT_RESPONSE.build();
    vm.expectRevert(
      abi.encodeWithSignature("ClaimInRequestNotFoundInResponse(uint8,bytes16,bytes16,uint256,bytes)", 
      claimRequest.claimType, claimRequest.groupId, claimRequest.groupTimestamp, claimRequest.value, claimRequest.extraData)
    );
    sismoConnect.exposed_verify({responseBytes: abi.encode(invalidResponse), claim: claimRequest, signature: signature});
  }

  function test_RevertWith_ClaimGroupIdAndGroupTimestampNotFound() public {
    SismoConnectResponse memory invalidResponse = DEFAULT_RESPONSE.withClaim({claim: ClaimBuilder.build({groupId: bytes16(0xc0dec0dec0dec0dec0dec0dec0dec0de), groupTimestamp: bytes16("fake-timestamp")})});
    vm.expectRevert(
      abi.encodeWithSignature("ClaimGroupIdAndGroupTimestampNotFound(bytes16,bytes16)", claimRequest.groupId, claimRequest.groupTimestamp)
    );
    sismoConnect.exposed_verify({responseBytes: abi.encode(invalidResponse), claim: claimRequest, signature: signature});
  }

  function test_RevertWith_ClaimTypeAndGroupTimestampNotFound() public {
    SismoConnectResponse memory invalidResponse = DEFAULT_RESPONSE.withClaim({claim: ClaimBuilder.build({groupId: claimRequest.groupId, groupTimestamp: bytes16("fake-timestamp"), claimType: ClaimType.LTE})});
    vm.expectRevert(
      abi.encodeWithSignature("ClaimTypeAndGroupTimestampNotFound(uint8,bytes16)", claimRequest.claimType, claimRequest.groupTimestamp)
    );
    sismoConnect.exposed_verify({responseBytes: abi.encode(invalidResponse), claim: claimRequest, signature: signature});
  }

  function test_RevertWith_ClaimGroupTimestampNotFound() public {
    (SismoConnectResponse memory invalidResponse, ) = hydraS2Proofs
      .getResponseWithOneClaimAndSignature(commitmentMapperRegistry);
    invalidResponse.proofs[0].claims[0].groupTimestamp = bytes16("fake-timestamp");
    vm.expectRevert(
      abi.encodeWithSignature("ClaimGroupTimestampNotFound(bytes16)", claimRequest.groupTimestamp)
    );
    sismoConnect.exposed_verify({
      responseBytes: abi.encode(invalidResponse),
      claim: claimRequest,
      signature: signature
    });
  }

  function test_RevertWith_ClaimTypeAndGroupIdNotFound() public {
    SismoConnectResponse memory invalidResponse = DEFAULT_RESPONSE.withClaim({claim: ClaimBuilder.build({groupId: bytes16(0xc0dec0dec0dec0dec0dec0dec0dec0de), claimType: ClaimType.LTE})});
    vm.expectRevert(
      abi.encodeWithSignature("ClaimTypeAndGroupIdNotFound(uint8,bytes16)", claimRequest.claimType, claimRequest.groupId)
    );
    sismoConnect.exposed_verify({responseBytes: abi.encode(invalidResponse), claim: claimRequest, signature: signature});
  }

  function test_RevertWith_ClaimGroupIdNotFound() public {
    (SismoConnectResponse memory invalidResponse, ) = hydraS2Proofs
      .getResponseWithOneClaimAndSignature(commitmentMapperRegistry);
    invalidResponse.proofs[0].claims[0].groupId = 0xc0dec0dec0dec0dec0dec0dec0dec0de;
    vm.expectRevert(abi.encodeWithSignature("ClaimGroupIdNotFound(bytes16)", claimRequest.groupId));
    sismoConnect.exposed_verify({
      responseBytes: abi.encode(invalidResponse),
      claim: claimRequest,
      signature: signature
    });
  }

    function test_RevertWith_ClaimTypeNotFound() public {
    (SismoConnectResponse memory invalidResponse, ) = hydraS2Proofs
      .getResponseWithOneClaimAndSignature(commitmentMapperRegistry);
    invalidResponse.proofs[0].claims[0].claimType = ClaimType.LTE;
    vm.expectRevert(
      abi.encodeWithSignature("ClaimTypeNotFound(uint8)", uint8(claimRequest.claimType))
    );
    sismoConnect.exposed_verify({
      responseBytes: abi.encode(invalidResponse),
      claim: claimRequest,
      signature: signature
    });
  }

  // tests that should pass without reverting

  function test_SismoConnectLibWithOnlyClaimAndMessage() public {
    (, bytes memory responseEncoded) = hydraS2Proofs.getResponseWithOneClaimAndSignature(
      commitmentMapperRegistry
    );

    sismoConnect.exposed_verify({
      responseBytes: responseEncoded,
      request: requestBuilder.build({
        claim: sismoConnect.exposed_buildClaim({groupId: 0xe9ed316946d3d98dfcd829a53ec9822e}),
        signature: sismoConnect.exposed_buildSignature({message: abi.encode(user)}),
        appId: DEFAULT_APP_ID
      })
    });
  }

  function test_SismoConnectLibWithTwoClaimsAndMessage() public {
    (, bytes memory responseEncoded) = hydraS2Proofs.getResponseWithTwoClaimsAndSignature(
      commitmentMapperRegistry
    );

    ClaimRequest[] memory claims = new ClaimRequest[](2);
    claims[0] = sismoConnect.exposed_buildClaim({groupId: 0xe9ed316946d3d98dfcd829a53ec9822e});
    claims[1] = sismoConnect.exposed_buildClaim({groupId: 0x02d241fdb9d4330c564ffc0a36af05f6});

    sismoConnect.exposed_verify({
      responseBytes: responseEncoded,
      request: requestBuilder.build({
        claims: claims,
        signature: sismoConnect.exposed_buildSignature({message: abi.encode(user)}),
        appId: DEFAULT_APP_ID
      })
    });
  }

  function test_SismoConnectLibWithOnlyOneAuth() public {
    (, bytes memory responseEncoded) = hydraS2Proofs.getResponseWithOnlyOneAuthAndMessage(
      commitmentMapperRegistry
    );

    SismoConnectRequest memory request = requestBuilder.build({
      auth: sismoConnect.exposed_buildAuth({authType: AuthType.VAULT}),
      signature: signature,
      appId: DEFAULT_APP_ID
    });

    SismoConnectVerifiedResult memory verifiedResult = sismoConnect.exposed_verify(
      responseEncoded,
      request
    );
    assertTrue(verifiedResult.auths[0].userId != 0);
  }

  function test_SismoConnectLibWithClaimAndAuth() public {
    (, bytes memory responseEncoded) = hydraS2Proofs.getResponseWithOneClaimOneAuthAndOneMessage(
      commitmentMapperRegistry
    );
    SismoConnectRequest memory request = requestBuilder.build({
      auth: sismoConnect.exposed_buildAuth({authType: AuthType.VAULT}),
      claim: sismoConnect.exposed_buildClaim({groupId: 0xe9ed316946d3d98dfcd829a53ec9822e}),
      signature: signature,
      appId: DEFAULT_APP_ID
    });

    SismoConnectVerifiedResult memory verifiedResult = sismoConnect.exposed_verify(
      responseEncoded,
      request
    );
    assertTrue(verifiedResult.auths[0].userId != 0);
  }

  function test_ClaimAndAuthWithSignedMessageZKDROP() public {
    // address that reverts if not modulo SNARK_FIELD after hashing the signedMessage for the circuit
    // should keep this address for testing purposes
    user = 0x040200040600000201150028570102001e030E26;

    // update EdDSA public key for proof made in dev.beta environment
    uint256[2] memory devBetaCommitmentMapperPubKey = [
      0x2ab71fb864979b71106135acfa84afc1d756cda74f8f258896f896b4864f0256,
      0x30423b4c502f1cd4179a425723bf1e15c843733af2ecdee9aef6a0451ef2db74
    ];
    commitmentMapperRegistry.updateCommitmentMapperEdDSAPubKey(devBetaCommitmentMapperPubKey);

    // proof of membership for user in group 0xe9ed316946d3d98dfcd829a53ec9822e
    // vault ownership
    // signedMessage: 0x040200040600000201150028570102001e030E26
    bytes
      memory responseEncoded = hex"000000000000000000000000000000000000000000000000000000000000002011b1de449c6c4adb0b5775b3868b28b300000000000000000000000000000000b8e2054f8a912367e38a22ce773328ff000000000000000000000000000000007369736d6f2d636f6e6e6563742d76310000000000000000000000000000000000000000000000000000000000000000000000000000000000000000000000a000000000000000000000000000000000000000000000000000000000000000e00000000000000000000000000000000000000000000000000000000000000020000000000000000000000000040200040600000201150028570102001e030e2600000000000000000000000000000000000000000000000000000000000000020000000000000000000000000000000000000000000000000000000000000040000000000000000000000000000000000000000000000000000000000000052000000000000000000000000000000000000000000000000000000000000000a000000000000000000000000000000000000000000000000000000000000000c068796472612d73322e310000000000000000000000000000000000000000000000000000000000000000000000000000000000000000000000000000000001e000000000000000000000000000000000000000000000000000000000000004c00000000000000000000000000000000000000000000000000000000000000000000000000000000000000000000000000000000000000000000000000000000100000000000000000000000000000000000000000000000000000000000000200000000000000000000000000000000000000000000000000000000000000000e9ed316946d3d98dfcd829a53ec9822e000000000000000000000000000000006c617465737400000000000000000000000000000000000000000000000000000000000000000000000000000000000000000000000000000000000000000000000000000000000000000000000000000000000000000000000000000000000100000000000000000000000000000000000000000000000000000000000000c0000000000000000000000000000000000000000000000000000000000000000000000000000000000000000000000000000000000000000000000000000002c01de3d2c977a8e58feff29cfddb6fd4a0861b23bb6d90219eff6f5edcb63a0d9d14d63301976c6a94d036c6328523b3f5f8faa2a6e225f5c224e2dd30f3d3d8671555862d73608974669dc344eeccec6930cb0345b242a6522c6cc3978ed8839009b14760df538a68d0fe24ecd941326443efe56d761c6bae0ebedfef09e25e3f26df58f0424072e2c6eaa685e76718c4e617a178b39dbbb6987812fb611849311be52ebc5a77d2f7e5563002e6ce7e86192bdfa2833cbd604561932ddf5908cd1c23c46ef0bd16a497785d6f96d233ac42b41926398ce7a15ec5147353bbe2aa058dd7b01cfcdd2530e1d7e9367fb3c9cfadeb113108dd4ea4369a56004abc2000000000000000000000000000000000000000000000000000000000000000001e762fcc1e79cf55469b1e6ada7c8f80734bc7484f73098f3168be945a2c00842ab71fb864979b71106135acfa84afc1d756cda74f8f258896f896b4864f025630423b4c502f1cd4179a425723bf1e15c843733af2ecdee9aef6a0451ef2db7408642c70876b81cb23b3ec10faeb472fb0d463430bcb4ef2a2715e5a0fe67d3d04f81599b826fa9b715033e76e5b2fdda881352a9b61360022e30ee33ddccad90744e9b92802056c722ac4b31612e1b1de544d5b99481386b162a0b59862e0850000000000000000000000000000000000000000000000000000000000000001285bf79dc20d58e71b9712cb38c420b9cb91d3438c8e3dbaf07829b03ffffffc000000000000000000000000000000000000000000000000000000000000000018202c14c40a8bc84b8fc8748836190f53fc45c66ad969c7bfa2a91afdd1ad8d01935d4d418952220ae0332606f61de2894d8b84c3076e6097ef3746a1ba04a500000000000000000000000000000000000000000000000000000000000000010000000000000000000000000000000000000000000000000000000000000000000000000000000000000000000000000000000000000000000000000000000000000000000000000000000000000000000000000000000000000000000000a000000000000000000000000000000000000000000000000000000000000001a068796472612d73322e310000000000000000000000000000000000000000000000000000000000000000000000000000000000000000000000000000000001c000000000000000000000000000000000000000000000000000000000000004a00000000000000000000000000000000000000000000000000000000000000001000000000000000000000000000000000000000000000000000000000000002000000000000000000000000000000000000000000000000000000000000000000000000000000000000000000000000000000000000000000000000000000000000000000000000000000000000000000000000000000000000000000000000118202c14c40a8bc84b8fc8748836190f53fc45c66ad969c7bfa2a91afdd1ad8d00000000000000000000000000000000000000000000000000000000000000a00000000000000000000000000000000000000000000000000000000000000000000000000000000000000000000000000000000000000000000000000000000000000000000000000000000000000000000000000000000000000000000002c00d327a8926174279f06e4bd83beb64c354272a79d80823e0d37c51132e60dd6e119515b68f7aba56affd8a9f63504c1e25acda034937ce14b0df88bf6d17df5f0201a6313901681a0585bba3bfdfb9300ebf40533b123cb09eb3e45d88b60b161d9a945c14b58f3e5fba86124715f308d1abf7f30ee80c8b4951a6cb214fd97906df330a55ea17f4eb46a9e6a49b3c0b2be1e84eb79a9781804026a8e058141f08da0cc486a49b069210b781cee8110563f6b6db9816af0ea93750004552ac98169aaee924168467c7adb297354463f16acc2a9839fc1b9288b42062650a29fd2a38703e0837cb8bb62b535d55b295c1da1c5e1f5469d150202929e8793d903b00000000000000000000000000000000000000000000000000000000000000001e762fcc1e79cf55469b1e6ada7c8f80734bc7484f73098f3168be945a2c00842ab71fb864979b71106135acfa84afc1d756cda74f8f258896f896b4864f025630423b4c502f1cd4179a425723bf1e15c843733af2ecdee9aef6a0451ef2db7400000000000000000000000000000000000000000000000000000000000000000000000000000000000000000000000000000000000000000000000000000000000000000000000000000000000000000000000000000000000000000000000000000000000000000000000000000000000000000000000000000000000000000000000000000000000000000000000000000000000000000000000000000000000000000000000000000000000000000000000000000000000000000000000018202c14c40a8bc84b8fc8748836190f53fc45c66ad969c7bfa2a91afdd1ad8d01935d4d418952220ae0332606f61de2894d8b84c3076e6097ef3746a1ba04a5000000000000000000000000000000000000000000000000000000000000000000000000000000000000000000000000000000000000000000000000000000000000000000000000000000000000000000000000000000000000000000000000";
    zkdrop.claimWithSismoConnect(responseEncoded, user);
  }

  function test_TwoClaimsOneVaultAuthWithSignature() public {
    ClaimRequest[] memory claims = new ClaimRequest[](2);
    claims[0] = claimRequestBuilder.build({groupId: 0xe9ed316946d3d98dfcd829a53ec9822e});
    claims[1] = claimRequestBuilder.build({groupId: 0x02d241fdb9d4330c564ffc0a36af05f6});

    AuthRequest[] memory auths = new AuthRequest[](1);
    auths[0] = authRequestBuilder.build({authType: AuthType.VAULT});

    SismoConnectRequest memory request = requestBuilder.build({
      claims: claims,
      auths: auths,
      signature: signature,
      appId: DEFAULT_APP_ID
    });

    (, bytes memory responseEncoded) = hydraS2Proofs.getResponseWithTwoClaimsOneAuthAndOneSignature(
      commitmentMapperRegistry
    );

    SismoConnectVerifiedResult memory verifiedResult = sismoConnect.exposed_verify({
      responseBytes: responseEncoded,
      request: request
    });
    console.log("Claims in Verified result: %s", verifiedResult.claims.length);
  }

  function test_ThreeClaimsOneVaultAuthWithSignatureOneClaimOptional() public {
    ClaimRequest[] memory claims = new ClaimRequest[](3);
    claims[0] = claimRequestBuilder.build({groupId: 0xe9ed316946d3d98dfcd829a53ec9822e});
    claims[1] = claimRequestBuilder.build({groupId: 0x02d241fdb9d4330c564ffc0a36af05f6});
    claims[2] = claimRequestBuilder.build({
      groupId: 0x42c768bb8ae79e4c5c05d3b51a4ec74a,
      isOptional: true,
      isSelectableByUser: false
    });

    AuthRequest[] memory auths = new AuthRequest[](1);
    auths[0] = authRequestBuilder.build({authType: AuthType.VAULT});

    SismoConnectRequest memory request = requestBuilder.build({
      claims: claims,
      auths: auths,
      signature: signature,
      appId: DEFAULT_APP_ID
    });

    (, bytes memory responseEncoded) = hydraS2Proofs.getResponseWithTwoClaimsOneAuthAndOneSignature(
      commitmentMapperRegistry
    );

    SismoConnectVerifiedResult memory verifiedResult = sismoConnect.exposed_verify({
      responseBytes: responseEncoded,
      request: request
    });
    console.log("Claims in Verified result: %s", verifiedResult.claims.length);
  }

  function test_ThreeClaimsOneVaultAuthOneTwitterAuthWithSignatureOneClaimOptionalAndTwitterAuthOptional()
    public
  {
    ClaimRequest[] memory claims = new ClaimRequest[](3);
    claims[0] = claimRequestBuilder.build({groupId: 0xe9ed316946d3d98dfcd829a53ec9822e});
    claims[1] = claimRequestBuilder.build({groupId: 0x02d241fdb9d4330c564ffc0a36af05f6});
    claims[2] = claimRequestBuilder.build({
      groupId: 0x42c768bb8ae79e4c5c05d3b51a4ec74a,
      isOptional: true,
      isSelectableByUser: false
    });

    AuthRequest[] memory auths = new AuthRequest[](2);
    auths[0] = authRequestBuilder.build({authType: AuthType.VAULT});
    auths[1] = authRequestBuilder.build({authType: AuthType.TWITTER, isOptional: true, isSelectableByUser: true});

    SismoConnectRequest memory request = requestBuilder.build({
      claims: claims,
      auths: auths,
      signature: signature,
      appId: DEFAULT_APP_ID
    });

    (, bytes memory responseEncoded) = hydraS2Proofs.getResponseWithTwoClaimsOneAuthAndOneSignature(
      commitmentMapperRegistry
    );

    SismoConnectVerifiedResult memory verifiedResult = sismoConnect.exposed_verify({
      responseBytes: responseEncoded,
      request: request
    });
    console.log("Claims in Verified result: %s", verifiedResult.claims.length);
  }

  function test_OneClaimOneOptionalTwitterAuthOneGithubAuthWithSignature() public {
    commitmentMapperRegistry.updateCommitmentMapperEdDSAPubKey(
      hydraS2Proofs.getEdDSAPubKeyDevBeta()
    );

    ClaimRequest[] memory claims = new ClaimRequest[](1);
    claims[0] = claimRequestBuilder.build({groupId: 0xe9ed316946d3d98dfcd829a53ec9822e});

    AuthRequest[] memory auths = new AuthRequest[](2);
    auths[0] = authRequestBuilder.build({authType: AuthType.GITHUB});
    auths[1] = authRequestBuilder.build({authType: AuthType.TWITTER, isOptional: true, isSelectableByUser: true});

    SismoConnectRequest memory request = requestBuilder.build({
      claims: claims,
      auths: auths,
      signature: signature,
      appId: DEFAULT_APP_ID
    });

    bytes
      memory responseEncoded = hex"000000000000000000000000000000000000000000000000000000000000002011b1de449c6c4adb0b5775b3868b28b300000000000000000000000000000000b8e2054f8a912367e38a22ce773328ff000000000000000000000000000000007369736d6f2d636f6e6e6563742d76310000000000000000000000000000000000000000000000000000000000000000000000000000000000000000000000a000000000000000000000000000000000000000000000000000000000000000e000000000000000000000000000000000000000000000000000000000000000200000000000000000000000007def1d6d28d6bda49e69fa89ad75d160becba3ae00000000000000000000000000000000000000000000000000000000000000020000000000000000000000000000000000000000000000000000000000000040000000000000000000000000000000000000000000000000000000000000052000000000000000000000000000000000000000000000000000000000000000a000000000000000000000000000000000000000000000000000000000000000c068796472612d73322e310000000000000000000000000000000000000000000000000000000000000000000000000000000000000000000000000000000001e000000000000000000000000000000000000000000000000000000000000004c00000000000000000000000000000000000000000000000000000000000000000000000000000000000000000000000000000000000000000000000000000000100000000000000000000000000000000000000000000000000000000000000200000000000000000000000000000000000000000000000000000000000000000e9ed316946d3d98dfcd829a53ec9822e000000000000000000000000000000006c617465737400000000000000000000000000000000000000000000000000000000000000000000000000000000000000000000000000000000000000000000000000000000000000000000000000000000000000000000000000000000000100000000000000000000000000000000000000000000000000000000000000c0000000000000000000000000000000000000000000000000000000000000000000000000000000000000000000000000000000000000000000000000000002c01271cb29ecdb133e3049fa43d6d9cf82322a5345d46e795359b23b066aae2017262e27684af386d005c032178f86c98a0e82cfe5bb59357740c99b1bd5150c492306ae8aaef8ffdc900f11b1cc1294db4686d8b4eb239cd34a45f2d2a6d47f4c2f680cdf3a0f75026968c4b66a38668d414e4ef64537d3ef499721ac0e3a7df01ee11a16c3a5a70175c0b42af3b85137947a4b283ee71c21a3959fe1c6d7b7430f4bb30ab991e54be08735ff420a33277ff45a75e9382c4b84e50be8150ae2651d62ab550f4eabfde37469a2feb7398792d165deae9b7bbdca77402c6d4f9eb20f3dad4c257747b8c347db4532bd9e028f047819257193bcfb91b18f78d80c39000000000000000000000000000000000000000000000000000000000000000009f60d972df499264335faccfc437669a97ea2b6c97a1a7ddf3f0105eda34b1d2ab71fb864979b71106135acfa84afc1d756cda74f8f258896f896b4864f025630423b4c502f1cd4179a425723bf1e15c843733af2ecdee9aef6a0451ef2db7411f7fde533960ea368ab0af29e6690687bb97ff54af42f77a071adf0e5a0ef7b04f81599b826fa9b715033e76e5b2fdda881352a9b61360022e30ee33ddccad90744e9b92802056c722ac4b31612e1b1de544d5b99481386b162a0b59862e0850000000000000000000000000000000000000000000000000000000000000001285bf79dc20d58e71b9712cb38c420b9cb91d3438c8e3dbaf07829b03ffffffc000000000000000000000000000000000000000000000000000000000000000018202c14c40a8bc84b8fc8748836190f53fc45c66ad969c7bfa2a91afdd1ad8d01935d4d418952220ae0332606f61de2894d8b84c3076e6097ef3746a1ba04a500000000000000000000000000000000000000000000000000000000000000010000000000000000000000000000000000000000000000000000000000000000000000000000000000000000000000000000000000000000000000000000000000000000000000000000000000000000000000000000000000000000000000a000000000000000000000000000000000000000000000000000000000000001a068796472612d73322e310000000000000000000000000000000000000000000000000000000000000000000000000000000000000000000000000000000001c000000000000000000000000000000000000000000000000000000000000004a000000000000000000000000000000000000000000000000000000000000000010000000000000000000000000000000000000000000000000000000000000020000000000000000000000000000000000000000000000000000000000000000100000000000000000000000000000000000000000000000000000000000000000000000000000000000000000000000000000000000000000000000000000001000000000000000000000000100100000000000000000000000000009999037000000000000000000000000000000000000000000000000000000000000000a00000000000000000000000000000000000000000000000000000000000000000000000000000000000000000000000000000000000000000000000000000000000000000000000000000000000000000000000000000000000000000000002c010be2d095fccc5b01a0ce59148e124612e191bf60665f628c44fc1b907a415b02a0b38102fba1599be3c67487cce116a75741ae4561e2d0aefbc9714a135135d22bd55eb67b9d8fabd19dc185a50f597253d14cb0b2c3f58cf86a3e5fa81c8b507f633eff6d94aac4266206a59d4eb209ccd0a7644e5d874a97e8c530ac6a24c246344ec8446eee1622610ae432b533b528a0e6cdf02c05b7bf66c7b2b4f23021021c20bfce161a8efd0f62d6e4db3f936356d195ebfcc5ea15803d9688443cd0582917bffa2d4fb86b193e00a50a9f3be480f275d8cb47546578e0bfe16ade82b701f9e20e32e916849a04996958db5ef2e622e58707dfbc93c67c88265fc23000000000000000000000000100100000000000000000000000000009999037009f60d972df499264335faccfc437669a97ea2b6c97a1a7ddf3f0105eda34b1d2ab71fb864979b71106135acfa84afc1d756cda74f8f258896f896b4864f025630423b4c502f1cd4179a425723bf1e15c843733af2ecdee9aef6a0451ef2db7400000000000000000000000000000000000000000000000000000000000000000000000000000000000000000000000000000000000000000000000000000000000000000000000000000000000000000000000000000000000000000000000000000000000000000000000000000000000000000000000000000000000000000000000000000000000000000000000000000000000000000000000000000000000000000000000000000000000000000000000000000000000000000000000018202c14c40a8bc84b8fc8748836190f53fc45c66ad969c7bfa2a91afdd1ad8d01935d4d418952220ae0332606f61de2894d8b84c3076e6097ef3746a1ba04a5000000000000000000000000000000000000000000000000000000000000000000000000000000000000000000000000000000000000000000000000000000010000000000000000000000000000000000000000000000000000000000000000";

    SismoConnectVerifiedResult memory verifiedResult = sismoConnect.exposed_verify({
      responseBytes: responseEncoded,
      request: request
    });
    console.log("Claims in Verified result: %s", verifiedResult.claims.length);
  }

  function test_GitHubAuth() public {
    (, bytes memory encodedResponse) = hydraS2Proofs.getResponseWithGitHubAuth(
      commitmentMapperRegistry
    );

    SismoConnectRequest memory request = requestBuilder.build({
      auth: sismoConnect.exposed_buildAuth({authType: AuthType.GITHUB}),
      signature: signature,
      appId: DEFAULT_APP_ID
    });

    sismoConnect.exposed_verify({responseBytes: encodedResponse, request: request});
  }

<<<<<<< HEAD
  function test_GitHubAuthWithoutSignature() public {
    (, bytes memory encodedResponse) = hydraS2Proofs.getResponseWithGitHubAuthWithoutSignature(
      commitmentMapperRegistry
    );

    SismoConnectRequest memory request = RequestBuilder.buildRequest({
      auth: sismoConnect.exposed_buildAuth({authType: AuthType.GITHUB}),
      appId: appId
    });

    sismoConnect.exposed_verify({responseBytes: encodedResponse, request: request});
=======
  // helpers

  function emptyResponse() private pure returns (SismoConnectResponse memory) {
    return ResponseBuilder.empty();
>>>>>>> d6bbdaf6
  }
}<|MERGE_RESOLUTION|>--- conflicted
+++ resolved
@@ -474,7 +474,6 @@
     sismoConnect.exposed_verify({responseBytes: encodedResponse, request: request});
   }
 
-<<<<<<< HEAD
   function test_GitHubAuthWithoutSignature() public {
     (, bytes memory encodedResponse) = hydraS2Proofs.getResponseWithGitHubAuthWithoutSignature(
       commitmentMapperRegistry
@@ -486,11 +485,11 @@
     });
 
     sismoConnect.exposed_verify({responseBytes: encodedResponse, request: request});
-=======
+  }
+  
   // helpers
 
   function emptyResponse() private pure returns (SismoConnectResponse memory) {
     return ResponseBuilder.empty();
->>>>>>> d6bbdaf6
   }
 }