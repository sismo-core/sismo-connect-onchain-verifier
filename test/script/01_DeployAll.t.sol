// SPDX-License-Identifier: MIT
pragma solidity ^0.8.17;

import "forge-std/Test.sol";
import "forge-std/console.sol";
import "@openzeppelin/contracts/proxy/transparent/TransparentUpgradeableProxy.sol";

import "script/01_DeployAll.s.sol";

contract DeployAllTest is Test {
  ScriptTypes.DeployAllContracts contracts;

  address immutable PROXY_ADMIN = address(1);
  address immutable OWNER = address(2);
  address immutable ROOTS_OWNER = address(3);

  function setUp() public virtual {
    DeployAll deploy = new DeployAll();

<<<<<<< HEAD
    (bool success, bytes memory result) = address(deploy).delegatecall(
      abi.encodeWithSelector(DeployAll.run.selector, "test")
    );
    require(success, "Deploy script did not run successfully!");
    contracts = abi.decode(result, (ScriptTypes.DeployAllContracts));
  }
=======
        (bool success, bytes memory result) = address(deploy).delegatecall(
            abi.encodeWithSelector(DeployAll.runFor.selector, "test")
        );
        require(success, "Deploy script did not run successfully!");
        contracts = abi.decode(result, (ScriptTypes.DeployAllContracts));
    }
>>>>>>> e128c380

  function testDeployment() public {
    console.log(address(contracts.availableRootsRegistry));
  }

  function testAvailableRootsRegistryDeployed() public {
    _expectDeployedWithProxy(address(contracts.availableRootsRegistry), PROXY_ADMIN);
    assertEq(contracts.availableRootsRegistry.owner(), ROOTS_OWNER);
  }

  function testCommitmentMapperRegistryDeployed() public {
    _expectDeployedWithProxy(address(contracts.commitmentMapperRegistry), PROXY_ADMIN);
    assertEq(contracts.commitmentMapperRegistry.owner(), OWNER);
  }

<<<<<<< HEAD
  function testHydraS2Verifier() public {
    _expectDeployedWithProxy(address(contracts.hydraS2Verifier), PROXY_ADMIN);
    assertEq(
      address(contracts.hydraS2Verifier.COMMITMENT_MAPPER_REGISTRY()),
      address(contracts.commitmentMapperRegistry)
    );
    assertEq(
      address(contracts.hydraS2Verifier.AVAILABLE_ROOTS_REGISTRY()),
      address(contracts.availableRootsRegistry)
    );
  }
=======
    function testHydraS2Verifier() public {
        _expectDeployedWithProxy(address(contracts.hydraS2Verifier), PROXY_ADMIN);
        assertEq(
            address(contracts.hydraS2Verifier.COMMITMENT_MAPPER_REGISTRY()),
            address(contracts.commitmentMapperRegistry)
        );
        assertEq(
            address(contracts.hydraS2Verifier.AVAILABLE_ROOTS_REGISTRY()),
            address(contracts.availableRootsRegistry)
        );
    }
>>>>>>> e128c380

  function testZkConnectVerifier() public {
    _expectDeployedWithProxy(address(contracts.zkConnectVerifier), PROXY_ADMIN);
    assertEq(
      contracts.zkConnectVerifier.getVerifier("hydra-s2.1"),
      address(contracts.hydraS2Verifier)
    );
    assertEq(contracts.zkConnectVerifier.owner(), OWNER);
  }

<<<<<<< HEAD
  function _expectDeployedWithProxy(address proxy, address expectedAdmin) internal {
    // Expect proxy is deployed behin a TransparentUpgradeableProxy proxy with the right admin
    vm.prank(expectedAdmin);
    (bool success, bytes memory result) = address(proxy).call(
      abi.encodeWithSelector(TransparentUpgradeableProxy.admin.selector)
    );
    assertEq(success, true);
    assertEq(abi.decode(result, (address)), PROXY_ADMIN);
  }
=======
    function _expectDeployedWithProxy(address proxy, address expectedAdmin) internal {
        // Expect proxy is deployed behin a TransparentUpgradeableProxy proxy with the right admin
        vm.prank(expectedAdmin);
        (bool success, bytes memory result) = address(proxy).call(
            abi.encodeWithSelector(TransparentUpgradeableProxy.admin.selector)
        );
        assertEq(success, true);
        assertEq(abi.decode(result, (address)), PROXY_ADMIN);
    }
>>>>>>> e128c380
}<|MERGE_RESOLUTION|>--- conflicted
+++ resolved
@@ -17,21 +17,12 @@
   function setUp() public virtual {
     DeployAll deploy = new DeployAll();
 
-<<<<<<< HEAD
     (bool success, bytes memory result) = address(deploy).delegatecall(
-      abi.encodeWithSelector(DeployAll.run.selector, "test")
+      abi.encodeWithSelector(DeployAll.runFor.selector, "test")
     );
     require(success, "Deploy script did not run successfully!");
     contracts = abi.decode(result, (ScriptTypes.DeployAllContracts));
   }
-=======
-        (bool success, bytes memory result) = address(deploy).delegatecall(
-            abi.encodeWithSelector(DeployAll.runFor.selector, "test")
-        );
-        require(success, "Deploy script did not run successfully!");
-        contracts = abi.decode(result, (ScriptTypes.DeployAllContracts));
-    }
->>>>>>> e128c380
 
   function testDeployment() public {
     console.log(address(contracts.availableRootsRegistry));
@@ -47,7 +38,6 @@
     assertEq(contracts.commitmentMapperRegistry.owner(), OWNER);
   }
 
-<<<<<<< HEAD
   function testHydraS2Verifier() public {
     _expectDeployedWithProxy(address(contracts.hydraS2Verifier), PROXY_ADMIN);
     assertEq(
@@ -59,19 +49,6 @@
       address(contracts.availableRootsRegistry)
     );
   }
-=======
-    function testHydraS2Verifier() public {
-        _expectDeployedWithProxy(address(contracts.hydraS2Verifier), PROXY_ADMIN);
-        assertEq(
-            address(contracts.hydraS2Verifier.COMMITMENT_MAPPER_REGISTRY()),
-            address(contracts.commitmentMapperRegistry)
-        );
-        assertEq(
-            address(contracts.hydraS2Verifier.AVAILABLE_ROOTS_REGISTRY()),
-            address(contracts.availableRootsRegistry)
-        );
-    }
->>>>>>> e128c380
 
   function testZkConnectVerifier() public {
     _expectDeployedWithProxy(address(contracts.zkConnectVerifier), PROXY_ADMIN);
@@ -82,7 +59,6 @@
     assertEq(contracts.zkConnectVerifier.owner(), OWNER);
   }
 
-<<<<<<< HEAD
   function _expectDeployedWithProxy(address proxy, address expectedAdmin) internal {
     // Expect proxy is deployed behin a TransparentUpgradeableProxy proxy with the right admin
     vm.prank(expectedAdmin);
@@ -92,15 +68,4 @@
     assertEq(success, true);
     assertEq(abi.decode(result, (address)), PROXY_ADMIN);
   }
-=======
-    function _expectDeployedWithProxy(address proxy, address expectedAdmin) internal {
-        // Expect proxy is deployed behin a TransparentUpgradeableProxy proxy with the right admin
-        vm.prank(expectedAdmin);
-        (bool success, bytes memory result) = address(proxy).call(
-            abi.encodeWithSelector(TransparentUpgradeableProxy.admin.selector)
-        );
-        assertEq(success, true);
-        assertEq(abi.decode(result, (address)), PROXY_ADMIN);
-    }
->>>>>>> e128c380
 }